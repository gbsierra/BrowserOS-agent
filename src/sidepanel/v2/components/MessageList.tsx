import React, { useEffect, useState, useMemo, useCallback, useRef } from 'react'
import { MessageItem } from './MessageItem'
import { Button } from '@/sidepanel/components/ui/button'
import { useAutoScroll } from '../hooks/useAutoScroll'
import { useAnalytics } from '../hooks/useAnalytics'
import type { Message } from '../stores/chatStore'
import { AnimatedPawPrints } from './ui/Icons'

interface MessageListProps {
  messages: Message[]
  onScrollStateChange?: (isUserScrolling: boolean) => void
  scrollToBottom?: () => void
  containerRef?: React.RefObject<HTMLDivElement>
}

// Example prompts grouped by category
const ALL_EXAMPLES = [
  // Tab Management
  "Group my tabs by app or purpose",
  "Find tabs related to machine learning",
  // "Close tabs I haven't touched in 7 days",
  "Highlight the tab where I was last shopping",
  "Save all Facebook tabs to a reading list",
  // "Pin tabs I use daily",
  // "Archive tabs from last week's research",
  "Reopen the tab I accidentally closed",
  // "Mute all tabs except the one playing music",

  // Page Analysis
  "Summarize this article for me",
  "What are the key points on this page?",
  // "Check if this article is AI-generated",
  "Extract all links and sources from this page",
  "Extract all news headlines from this page",
  // "List all images and their alt text",
  // "Detect the reading level of this article",
  // "Highlight quotes or cited studies",
  "Compare this page to another tab I'm viewing",

  // Search & Discovery
  "Find top-rated headphones under $100",
  // "Find the cheapest flight to San Francisco",
  "Search YouTube for videos explaining BrowserOS",
  // "Look up reviews for this product",
  "Search Reddit for discussions about this topic",
  // "Find recipes using the ingredients in my tabs",
  // "Show me recent news about this company",
  // "Search for open-source alternatives to this tool",

  // Actions & Automation
  "Open amazon.com and order Sensodyne toothpaste",
  "Write a tweet saying Hello World",
  // "Add this page to my bookmarks",
  // "Download the PDF linked on this page",
  // "Translate this page to Spanish",
  // "Email this article to myself",
  // "Create a calendar event based on this page",
  // "Copy all code snippets from this tab",

  // AI & Content Tools
  // "Rewrite this paragraph to be more concise",
  "Generate a summary tweet for this article",
  // "Explain this code like I'm five",
  "Draft a reply to this comment",
  "Rate the tone of this blog post",
  // "Suggest improvements to this documentation",
  "Turn this article into a LinkedIn post",
  // "Detect bias or opinionated language in this page",
]

// Animation constants
const DISPLAY_COUNT = 5 // Show 5 examples at a time

/**
 * MessageList component
 * Displays a list of chat messages with auto-scroll and empty state
 */
export function MessageList({ messages, onScrollStateChange, scrollToBottom: externalScrollToBottom, containerRef: externalContainerRef }: MessageListProps) {
  const { containerRef: internalContainerRef, isUserScrolling, scrollToBottom } = useAutoScroll<HTMLDivElement>([messages])
  const { trackFeature } = useAnalytics()
  const [isAtBottom, setIsAtBottom] = useState(true)
  const [currentExamples, setCurrentExamples] = useState<string[]>([])
  const [shuffledPool, setShuffledPool] = useState<string[]>([])
  const [isAnimating, setIsAnimating] = useState(false)
  
  // Track previously seen message IDs to determine which are new
  const previousMessageIdsRef = useRef<Set<string>>(new Set())
  const newMessageIdsRef = useRef<Set<string>>(new Set())

  // Use external container ref if provided, otherwise use internal one
  const containerRef = externalContainerRef || internalContainerRef

  // Track new messages for animation
  useEffect(() => {
    const currentMessageIds = new Set(messages.map(msg => msg.id))
    const previousIds = previousMessageIdsRef.current
    
    // Find new messages (in current but not in previous)
    const newIds = new Set<string>()
    currentMessageIds.forEach(id => {
      if (!previousIds.has(id)) {
        newIds.add(id)
      }
    })
    
    newMessageIdsRef.current = newIds
    previousMessageIdsRef.current = currentMessageIds
  }, [messages])

  // Memoize filtered and processed messages to avoid recalculation on every render
  const processedMessages = useMemo(() => {
    const todoTableMessages = messages.filter(msg => msg.content.includes('| # | Status | Task |'))
    const todoTableIds = new Set(todoTableMessages.map(msg => msg.id))
    
    // Create a map of message positions for efficient lookup
    const messagePositions = new Map<string, {
      isTodoTable: boolean
      todoIndex: number
      isFirst: boolean
      isLast: boolean
      hasPreviousTodo: boolean
      hasNextTodo: boolean
      isBetweenTodos: boolean
      shouldIndent: boolean  // New field for indentation logic
    }>()

    // Process all messages to determine their positions and indentation
    messages.forEach((message, index) => {
      const isTodoTable = todoTableIds.has(message.id)
      const todoIndex = isTodoTable ? todoTableMessages.findIndex(msg => msg.id === message.id) : -1
      const isExecuting = message.metadata?.isExecuting || message.content.includes('executing') || message.content.includes('Executing')
      
      // Find TODO table positions
      const previousTodoIndex = messages.slice(0, index).findIndex(msg => todoTableIds.has(msg.id))
      const nextTodoIndex = messages.slice(index + 1).findIndex(msg => todoTableIds.has(msg.id))
      
      // Determine if this message should be indented
      let shouldIndent = false
      
      if (!isTodoTable && !isExecuting && message.role !== 'user') {
        // Check if this is a Task Summary, Task Failed, Task Completed, or Task Analysis/Planning message
        const isTaskSummary = message.content.includes('## Task Summary:') || message.content.includes('## Task Summary')
        const isTaskFailed = message.content.includes('## Task Failed')
        const isTaskCompleted = message.content.includes('## Task Completed') || 
                               message.content.includes('Task Complete') || 
                               message.content.includes('Task Completed') ||
                               message.content.includes('Task completed successfully') ||
                               message.content.includes('Task completed.')
        const isTaskAnalysisOrPlanning = message.content.includes('Analyzing task complexity') || 
                                        message.content.includes('Creating a step-by-step plan') ||
                                        message.content.includes('Analyzing task') ||
                                        message.content.includes('Creating plan')
        
        // Don't indent Task Summary, Task Failed, Task Completed, or Task Analysis/Planning messages
        if (!isTaskSummary && !isTaskFailed && !isTaskCompleted && !isTaskAnalysisOrPlanning) {
          // Check if there's a Task Manager before this message
          const hasTaskManagerBefore = previousTodoIndex !== -1
          
          // Once a message is indented (comes after a Task Manager), it stays indented
          shouldIndent = hasTaskManagerBefore
        }
      }
      
      messagePositions.set(message.id, {
        isTodoTable,
        todoIndex,
        isFirst: isTodoTable && todoIndex === 0,
        isLast: isTodoTable && todoIndex === todoTableMessages.length - 1,
        hasPreviousTodo: previousTodoIndex !== -1,
        hasNextTodo: nextTodoIndex !== -1,
        isBetweenTodos: previousTodoIndex !== -1 && nextTodoIndex !== -1,
        shouldIndent
      })
    })

    return messages
      .filter(message => {
        // Hide todo_manager messages that are NOT TODO tables
        if (message.metadata?.toolName === 'todo_manager') {
          return message.content.includes('| # | Status | Task |')
        }
        return true
      })
      .map((message, index) => {
        const position = messagePositions.get(message.id)!
        
        // Only show first and last TODO table messages
        if (position.isTodoTable && !position.isFirst && !position.isLast) {
          return null
        }
        
        // Only apply animation delay to new messages
        const isNewMessage = newMessageIdsRef.current.has(message.id)
        const animationDelay = isNewMessage ? index * 0.1 : 0
        
        return {
          message,
          position: position!,
          animationDelay,
          isNewMessage
        }
      })
      .filter(Boolean) as Array<{
        message: Message
        position: NonNullable<ReturnType<typeof messagePositions.get>>
        animationDelay: number
        isNewMessage: boolean
      }>
  }, [messages])

  // Initialize shuffled pool and current examples
  useEffect(() => {
    const shuffled = [...ALL_EXAMPLES].sort(() => 0.5 - Math.random())
    setShuffledPool(shuffled)
    
    // Get initial 5 examples
    const initialExamples: string[] = []
    for (let i = 0; i < DISPLAY_COUNT; i++) {
      if (shuffled.length > 0) {
        initialExamples.push(shuffled.pop()!)
      }
    }
    setCurrentExamples(initialExamples)
  }, [])

  // Function to get random examples from pool
  const getRandomExample = useCallback((count: number = 1): string[] => {
    const result: string[] = []
    let pool = [...shuffledPool]

    while (result.length < count) {
      // If exhausted, reshuffle
      if (pool.length === 0) {
        pool = [...ALL_EXAMPLES].sort(() => 0.5 - Math.random())
      }
      result.push(pool.pop()!)
    }

    // Update the pool
    setShuffledPool(pool)
    return result
  }, [shuffledPool])

  // Refresh examples only when the welcome view is shown (on mount or when messages become empty)
  const wasEmptyRef = useRef<boolean>(messages.length === 0)
  useEffect(() => {
    const isEmpty = messages.length === 0
    if (isEmpty && !wasEmptyRef.current) {
      // Reinitialize examples when transitioning back to empty state
      const shuffled = [...ALL_EXAMPLES].sort(() => 0.5 - Math.random())
      setShuffledPool(shuffled)
      const initialExamples: string[] = []
      for (let i = 0; i < DISPLAY_COUNT; i++) {
        if (shuffled.length > 0) initialExamples.push(shuffled.pop()!)
      }
      setCurrentExamples(initialExamples)
    }
    wasEmptyRef.current = isEmpty
  }, [messages.length])

  // Check if we're at the bottom of the scroll container
  useEffect(() => {
    const container = containerRef.current
    if (!container) return

    const checkIfAtBottom = () => {
      const scrollDistance = container.scrollHeight - container.scrollTop - container.clientHeight
      const isNearBottom = scrollDistance < 100 // Increased threshold for better detection
      setIsAtBottom(isNearBottom)
      
      const shouldShowScrollButton = !isNearBottom && isUserScrolling
      onScrollStateChange?.(shouldShowScrollButton)
    }

    // Check initially after a small delay to ensure container is rendered
    setTimeout(checkIfAtBottom, 100)

    // Check on scroll
    container.addEventListener('scroll', checkIfAtBottom, { passive: true })
    
    // Also check when messages change
    checkIfAtBottom()
    
    return () => {
      container.removeEventListener('scroll', checkIfAtBottom)
    }
  }, [containerRef, onScrollStateChange, messages.length, isUserScrolling]) // Added isUserScrolling dependency

  // Use external scroll function if provided, otherwise use internal one
  const handleScrollToBottom = () => {
    trackFeature('scroll_to_bottom')
    if (externalScrollToBottom) {
      externalScrollToBottom()
    } else {
      scrollToBottom()
    }
  }

  const handleExampleClick = (prompt: string) => {
    trackFeature('example_prompt', { prompt })
    // Create a custom event to set input value
    const event = new CustomEvent('setInputValue', { detail: prompt })
    window.dispatchEvent(event)
  }
  
  // Landing View
  if (messages.length === 0) {
    return (
      <div 
        className="flex-1 flex flex-col items-center justify-center p-8 text-center relative overflow-hidden mt-20"
        style={{ paddingBottom: '120px' }}
        role="region"
        aria-label="Welcome screen with example prompts"
      >
<<<<<<< HEAD
        {/* Animated paw prints running across the screen */}
        {/*<AnimatedPawPrints />*/}

        {/* Enhanced spotlight elements */}
        <div className="absolute inset-0 z-5 pointer-events-none">
          {/* Spotlight 1 - Larger and more prominent */}
          <div
            className="absolute top-1/4 left-1/4 w-40 h-40 rounded-full animate-float-enhanced"
            style={{
              background: 'radial-gradient(circle, rgba(251,101,31,0.4) 0%, rgba(251,101,31,0.1) 50%, rgba(251,101,31,0) 80%)',
            }}
          ></div>
=======
              {/* Animated paw prints running across the screen */}
      {/*<AnimatedPawPrints />*/}
>>>>>>> 8165b929

      {/* Orange glow spotlights removed */}

        {/* Main content */}
        <div className="relative z-10">
          <div className="mb-8">
            <h2 className="text-3xl font-bold text-foreground animate-fade-in-up">
              Welcome to BrowserOS
            </h2>
            <p className="text-muted-foreground text-lg animate-fade-in-up" style={{ animationDelay: '0.2s' }}>
              Your <span className="text-brand">agentic</span> web assistant
            </p>
          </div>

          {/* Example Prompts */}
          <div className="mb-8 mt-16">
            <h3 className="text-lg font-semibold text-foreground mb-6 animate-fade-in-up" style={{ animationDelay: '0.4s' }}>
              What would you like to do?
            </h3>
            <div 
              className={`flex flex-col items-center max-w-md w-full space-y-3 transition-transform duration-500 ease-in-out ${
                isAnimating ? 'translate-y-5' : ''
              }`}
              role="group"
              aria-label="Example prompts"
            >
              {currentExamples.map((prompt, index) => (
                <div 
                  key={`${prompt}-${index}`} 
                  className={`relative w-full transition-all duration-500 ease-in-out ${
                    isAnimating && index === 0 ? 'animate-fly-in-top' : 
                    isAnimating && index === currentExamples.length - 1 ? 'animate-fly-out-bottom' : ''
                  }`}
                >
                  <Button
                    variant="outline"
                    className="group relative text-sm h-auto py-3 px-4 whitespace-normal bg-background/50 backdrop-blur-sm border-2 border-brand/30 hover:border-brand hover:bg-brand/5 transition-all duration-300 hover:-translate-y-1 hover:shadow-lg focus-visible:outline-none overflow-hidden w-full"
                    onClick={() => handleExampleClick(prompt)}
                    aria-label={`Use example: ${prompt}`}
                  >
                    {/* Animated background */}
                    <div className="absolute inset-0 bg-gradient-to-r from-brand/0 via-brand/5 to-brand/0 transform -skew-x-12 -translate-x-full group-hover:translate-x-full transition-transform duration-700"></div>
                    
                    {/* Content */}
                    <span className="relative z-10 font-medium text-foreground group-hover:text-brand transition-colors duration-300">
                      {prompt}
                    </span>
                    
                    {/* Glow effect */}
                    <div className="absolute inset-0 rounded-lg opacity-0 group-hover:opacity-100 transition-opacity duration-300 bg-gradient-to-r from-brand/20 to-transparent"></div>
                  </Button>
                </div>
              ))}
            </div>
          </div>
        </div>
      </div>
    )
  }
  
  // Chat View
  return (
    <div className="h-full flex flex-col">
      
      {/* Messages container */}
      <div 
        className="flex-1 overflow-y-auto overflow-x-hidden scrollbar-thin scrollbar-thumb-brand/30 scrollbar-track-transparent"
        style={{
          background: 'radial-gradient(ellipse at top right, hsl(var(--background)) 0%, hsl(var(--background)) 40%, transparent 100%)'
        }}
        ref={containerRef}
        role="log"
        aria-label="Chat messages"
        aria-live="polite"
        tabIndex={0}
      >
        {/* Messages List */}
        <div className="p-6 space-y-3 pb-4">
          {(() => {
            // Find first indented message to start the group line
            const firstIndent = processedMessages.findIndex(pm => pm.position.shouldIndent)
            if (firstIndent === -1) {
              // No indented messages; render normally
              return processedMessages.map(({ message, position, animationDelay, isNewMessage }) => (
                <div
                  key={message.id}
                  className={isNewMessage ? 'animate-fade-in' : ''}
                  style={{ animationDelay: isNewMessage ? `${animationDelay}s` : undefined }}
                  data-todo-position={position.isFirst ? 'first' : position.isLast ? 'last' : null}
                  data-todo-index={position.todoIndex}
                  data-between-todos={position.isBetweenTodos ? 'true' : 'false'}
                  data-has-previous-todo={position.hasPreviousTodo ? 'true' : 'false'}
                  data-has-next-todo={position.hasNextTodo ? 'true' : 'false'}
                  data-should-indent={position.shouldIndent ? 'true' : 'false'}
                >
                  <MessageItem message={message} shouldIndent={position.shouldIndent} showLocalIndentLine={position.shouldIndent} />
                </div>
              ))
            }

            // Render messages before the indented group
            const before = processedMessages.slice(0, firstIndent).map(({ message, position, animationDelay, isNewMessage }) => (
              <div
                key={message.id}
                className={isNewMessage ? 'animate-fade-in' : ''}
                style={{ animationDelay: isNewMessage ? `${animationDelay}s` : undefined }}
                data-todo-position={position.isFirst ? 'first' : position.isLast ? 'last' : null}
                data-todo-index={position.todoIndex}
                data-between-todos={position.isBetweenTodos ? 'true' : 'false'}
                data-has-previous-todo={position.hasPreviousTodo ? 'true' : 'false'}
                data-has-next-todo={position.hasNextTodo ? 'true' : 'false'}
                data-should-indent={position.shouldIndent ? 'true' : 'false'}
              >
                <MessageItem message={message} shouldIndent={position.shouldIndent} showLocalIndentLine={position.shouldIndent} />
              </div>
            ))

            // Render messages from first indented onwards with a single continuous vertical line
            const after = (
              <div className="relative pl-4 before:content-[''] before:absolute before:left-[8px] before:top-0 before:bottom-0 before:w-px before:bg-gradient-to-b before:from-brand/40 before:via-brand/30 before:to-brand/20">
                {processedMessages.slice(firstIndent).map(({ message, position, animationDelay, isNewMessage }) => (
                  <div
                    key={message.id}
                    className={isNewMessage ? 'animate-fade-in' : ''}
                    style={{ animationDelay: isNewMessage ? `${animationDelay}s` : undefined }}
                    data-todo-position={position.isFirst ? 'first' : position.isLast ? 'last' : null}
                    data-todo-index={position.todoIndex}
                    data-between-todos={position.isBetweenTodos ? 'true' : 'false'}
                    data-has-previous-todo={position.hasPreviousTodo ? 'true' : 'false'}
                    data-has-next-todo={position.hasNextTodo ? 'true' : 'false'}
                    data-should-indent={'true'}
                  >
                    {/* Pass shouldIndent true but hide per-item line via group container and prevent extra left margin */}
                    <MessageItem message={message} shouldIndent={true} showLocalIndentLine={false} applyIndentMargin={false} />
                  </div>
                ))}
              </div>
            )

            return (<>{before}{after}</>)
          })()}
        </div>
      </div>
      
    </div>
  )
}<|MERGE_RESOLUTION|>--- conflicted
+++ resolved
@@ -312,23 +312,8 @@
         role="region"
         aria-label="Welcome screen with example prompts"
       >
-<<<<<<< HEAD
-        {/* Animated paw prints running across the screen */}
-        {/*<AnimatedPawPrints />*/}
-
-        {/* Enhanced spotlight elements */}
-        <div className="absolute inset-0 z-5 pointer-events-none">
-          {/* Spotlight 1 - Larger and more prominent */}
-          <div
-            className="absolute top-1/4 left-1/4 w-40 h-40 rounded-full animate-float-enhanced"
-            style={{
-              background: 'radial-gradient(circle, rgba(251,101,31,0.4) 0%, rgba(251,101,31,0.1) 50%, rgba(251,101,31,0) 80%)',
-            }}
-          ></div>
-=======
               {/* Animated paw prints running across the screen */}
       {/*<AnimatedPawPrints />*/}
->>>>>>> 8165b929
 
       {/* Orange glow spotlights removed */}
 
