--- conflicted
+++ resolved
@@ -1,6 +1,7 @@
 import React, { useState, useRef, useEffect } from 'react'
 import { Textarea } from '@/sidepanel/components/ui/textarea'
 import { Button } from '@/sidepanel/components/ui/button'
+import { SelectTabsButton } from './SelectTabsButton'
 import { SelectTabsButton } from './SelectTabsButton'
 import { useChatStore } from '../stores/chatStore'
 import { useKeyboardShortcuts, useAutoResize } from '../hooks/useKeyboardShortcuts'
@@ -9,6 +10,8 @@
 import { cn } from '@/sidepanel/lib/utils'
 import { CloseIcon, SendIcon, LoadingPawTrail } from './ui/Icons'
 
+import { CloseIcon, SendIcon, LoadingPawTrail } from './ui/Icons'
+
 
 interface ChatInputProps {
   isConnected: boolean
@@ -20,6 +23,7 @@
 /**
  * Chat input component with auto-resize, tab selection, and keyboard shortcuts
  */
+export function ChatInput({ isConnected, isProcessing }: ChatInputProps) {
 export function ChatInput({ isConnected, isProcessing }: ChatInputProps) {
   const [input, setInput] = useState('')
   const [showTabSelector, setShowTabSelector] = useState(false)
@@ -57,6 +61,8 @@
   
 
   
+
+  
   const submitTask = (query: string) => {
     if (!query.trim()) return
     
@@ -102,6 +108,13 @@
       return
     }
 
+    
+    // If processing and no input, act like pause button (cancel current task)
+    if (isProcessing && !input.trim()) {
+      handleCancel()
+      return
+    }
+
     if (isProcessing && input.trim()) {
       // Interrupt and follow-up pattern
       const followUpQuery = input.trim()
@@ -128,14 +141,12 @@
       source: 'sidepanel'
     })
     // Do not change local processing state here; wait for background WORKFLOW_STATUS
+    // Do not change local processing state here; wait for background WORKFLOW_STATUS
   }
   
   const handleInputChange = (e: React.ChangeEvent<HTMLTextAreaElement>) => {
     const newValue = e.target.value
     setInput(newValue)
-<<<<<<< HEAD
-    setShowTabSelector(newValue.includes('@'))
-=======
     // Only show selector when user just typed '@' starting a new token
     const lastChar: string = newValue.slice(-1)
     if (lastChar === '@' && !showTabSelector) {
@@ -149,7 +160,7 @@
     if (newValue === '' && showTabSelector) {
       setShowTabSelector(false)
     }
->>>>>>> 8165b929
+    setShowTabSelector(newValue.includes('@'))
   }
   
   const handleTabSelectorClose = () => {
@@ -213,20 +224,12 @@
         </div> */}
         
         {showTabSelector && (
-<<<<<<< HEAD
-          <div className="px-4 mb-2">
-=======
           <div className="px-2 mb-1">
->>>>>>> 8165b929
             <SelectTabsButton />
           </div>
         )}
 
-<<<<<<< HEAD
-        <form onSubmit={handleSubmit} className="w-full px-4" role="form" aria-label="Chat input form">
-=======
         <form onSubmit={handleSubmit} className="w-full px-2" role="form" aria-label="Chat input form">
->>>>>>> 8165b929
           <div className="relative flex items-end w-full transition-all duration-300 ease-out">
             <Textarea
               ref={textareaRef}
@@ -235,11 +238,7 @@
               placeholder={getPlaceholder()}
               disabled={!isConnected}
               className={cn(
-<<<<<<< HEAD
-                'max-h-[200px] resize-none pr-20 text-sm w-full',
-=======
                 'max-h-[200px] resize-none pr-16 text-sm w-full',
->>>>>>> 8165b929
                 'bg-background/80 backdrop-blur-sm border-2 border-brand/30',
                 'focus-visible:outline-none focus-visible:border-brand/60',
                 'focus:outline-none focus:border-brand/60',
@@ -275,11 +274,7 @@
         
         <div 
           id="input-hint" 
-<<<<<<< HEAD
-          className="mt-2 sm:mt-3 text-center text-xs text-muted-foreground font-medium flex items-center justify-center gap-2 px-2"
-=======
           className="mt-1 sm:mt-2 text-center text-xs text-muted-foreground font-medium flex items-center justify-center gap-2 px-2"
->>>>>>> 8165b929
           role="status"
           aria-live="polite"
         >
