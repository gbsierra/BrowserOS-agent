import { z } from 'zod'

/**
 * Message types for extension communication
 */
export enum MessageType {
  NAVIGATE = 'NAVIGATE',
  CLICK = 'CLICK',
  EXTRACT = 'EXTRACT',
  LOG = 'LOG',
  CONTENT_READY = 'CONTENT_READY',
  EXECUTE_WORKFLOW = 'EXECUTE_WORKFLOW',
  WORKFLOW_STATUS = 'WORKFLOW_STATUS',
  CONNECTION_STATUS = 'CONNECTION_STATUS',
  EXECUTE_QUERY = 'EXECUTE_QUERY',
  HEARTBEAT = 'HEARTBEAT',
  HEARTBEAT_ACK = 'HEARTBEAT_ACK',
  AGENT_STREAM_UPDATE = 'AGENT_STREAM_UPDATE',
  CANCEL_TASK = 'CANCEL_TASK',
  CLOSE_PANEL = 'CLOSE_PANEL',
  RESET_CONVERSATION = 'RESET_CONVERSATION',
  GET_TABS = 'GET_TABS',
  GET_TAB_HISTORY = 'GET_TAB_HISTORY',
  INTENT_PREDICTION_UPDATED = 'INTENT_PREDICTION_UPDATED',
  INTENT_BUBBLES_SHOW = 'INTENT_BUBBLES_SHOW',
  INTENT_BUBBLE_CLICKED = 'INTENT_BUBBLE_CLICKED',
<<<<<<< HEAD
  SYSTEM = 'SYSTEM'
=======
  GLOW_START = 'GLOW_START',
  GLOW_STOP = 'GLOW_STOP'
>>>>>>> 6daadcb6
}

// Create a zod enum for MessageType
const MessageTypeSchema = z.nativeEnum(MessageType)

/**
 * Base message schema
 */
export const MessageSchema = z.object({
  type: MessageTypeSchema,
  payload: z.unknown()
})

export type Message = z.infer<typeof MessageSchema>

/**
 * Navigation message schema
 */
export const NavigateMessageSchema = MessageSchema.extend({
  type: z.literal(MessageType.NAVIGATE),
  payload: z.object({
    url: z.string()
  })
})

export type NavigateMessage = z.infer<typeof NavigateMessageSchema>

/**
 * Click message schema
 */
export const ClickMessageSchema = MessageSchema.extend({
  type: z.literal(MessageType.CLICK),
  payload: z.object({
    selector: z.string()
  })
})

export type ClickMessage = z.infer<typeof ClickMessageSchema>

/**
 * Log message schema
 */
export const LogMessageSchema = MessageSchema.extend({
  type: z.literal(MessageType.LOG),
  payload: z.object({
    source: z.string(),
    message: z.string(),
    level: z.enum(['info', 'error', 'warning']),
    timestamp: z.string()
  })
})

export type LogMessage = z.infer<typeof LogMessageSchema>

/**
 * Content ready message schema
 */
export const ContentReadyMessageSchema = MessageSchema.extend({
  type: z.literal(MessageType.CONTENT_READY),
  payload: z.object({
    url: z.string(),
    title: z.string()
  })
})

export type ContentReadyMessage = z.infer<typeof ContentReadyMessageSchema>

/**
 * Execute workflow message schema
 */
export const ExecuteWorkflowMessageSchema = MessageSchema.extend({
  type: z.literal(MessageType.EXECUTE_WORKFLOW),
  payload: z.object({
    dsl: z.string()
  })
})

export type ExecuteWorkflowMessage = z.infer<typeof ExecuteWorkflowMessageSchema>

/**
 * Workflow status message schema
 */
export const WorkflowStatusMessageSchema = MessageSchema.extend({
  type: z.literal(MessageType.WORKFLOW_STATUS),
  payload: z.object({
    workflowId: z.string(),
    steps: z.array(
      z.object({
        id: z.string(),
        status: z.string(),
        message: z.string().optional(),
        error: z.string().optional()
      })
    ),
    output: z.unknown().optional()
  })
})

export type WorkflowStatusMessage = z.infer<typeof WorkflowStatusMessageSchema>

/**
 * Connection status message schema
 */
export const ConnectionStatusMessageSchema = MessageSchema.extend({
  type: z.literal(MessageType.CONNECTION_STATUS),
  payload: z.object({
    connected: z.boolean(),
    port: z.string().optional()
  })
})

export type ConnectionStatusMessage = z.infer<typeof ConnectionStatusMessageSchema>

/**
 * Execute query message schema
 */
export const ExecuteQueryMessageSchema = MessageSchema.extend({
  type: z.literal(MessageType.EXECUTE_QUERY),
  payload: z.object({
    query: z.string(),
    tabIds: z.array(z.number()).optional(),  // Selected tab IDs for context
    source: z.string().optional()  // Source of the query (e.g., 'sidepanel')
  })
})

export type ExecuteQueryMessage = z.infer<typeof ExecuteQueryMessageSchema>

/**
 * Heartbeat message schema
 */
export const HeartbeatMessageSchema = MessageSchema.extend({
  type: z.literal(MessageType.HEARTBEAT),
  payload: z.object({
    timestamp: z.number()  // Timestamp when heartbeat was sent
  })
})

export type HeartbeatMessage = z.infer<typeof HeartbeatMessageSchema>

/**
 * Heartbeat acknowledgment message schema
 */
export const HeartbeatAckMessageSchema = MessageSchema.extend({
  type: z.literal(MessageType.HEARTBEAT_ACK),
  payload: z.object({
    timestamp: z.number()  // Original timestamp from heartbeat
  })
})

export type HeartbeatAckMessage = z.infer<typeof HeartbeatAckMessageSchema>

/**
 * Agent stream update message schema
 */
export const AgentStreamUpdateMessageSchema = MessageSchema.extend({
  type: z.literal(MessageType.AGENT_STREAM_UPDATE),
  payload: z.object({
    step: z.number(),  // Current step number
    action: z.string(),  // What the agent is doing
    status: z.enum(['thinking', 'executing', 'completed', 'error', 'debug']),  // Status of the current step
    details: z.object({
      content: z.string().optional(),  // Agent's thinking or response
      toolName: z.string().optional(),  // Tool being used
      toolArgs: z.any().optional(),  // Arguments passed to the tool
      toolResult: z.string().optional(),  // Result from tool execution
      error: z.string().optional(),  // Error message if any
      messageType: z.string().optional(),  // Type of message (ToolCall, ToolResponse, etc.)
      messageId: z.string().optional(),  // ID for tracking streaming messages
      segmentId: z.number().optional(),  // Segment ID for grouping related content
      data: z.any().optional(),  // Optional data for debug messages
      timestamp: z.string().optional()  // Optional timestamp for debug messages
    })
  })
})

export type AgentStreamUpdateMessage = z.infer<typeof AgentStreamUpdateMessageSchema>

/**
 * Cancel task message schema
 */
export const CancelTaskMessageSchema = MessageSchema.extend({
  type: z.literal(MessageType.CANCEL_TASK),
  payload: z.object({
    reason: z.string().optional(),  // Optional reason for cancellation
    source: z.string().optional()  // Source that requested cancellation (e.g., 'sidepanel', 'newtab')
  })
})

export type CancelTaskMessage = z.infer<typeof CancelTaskMessageSchema>

/**
 * Close panel message schema
 */
export const ClosePanelMessageSchema = MessageSchema.extend({
  type: z.literal(MessageType.CLOSE_PANEL),
  payload: z.object({
    reason: z.string().optional()  // Optional reason for closing
  })
})

export type ClosePanelMessage = z.infer<typeof ClosePanelMessageSchema>

/**
 * Reset conversation message schema
 */
export const ResetConversationMessageSchema = MessageSchema.extend({
  type: z.literal(MessageType.RESET_CONVERSATION),
  payload: z.object({
    source: z.string().optional()  // Source that requested reset (e.g., 'sidepanel', 'options')
  })
})

export type ResetConversationMessage = z.infer<typeof ResetConversationMessageSchema>

/**
 * Get tabs message schema
 */
export const GetTabsMessageSchema = MessageSchema.extend({
  type: z.literal(MessageType.GET_TABS),
  payload: z.object({
    currentWindowOnly: z.boolean().default(true)  // Whether to get tabs from current window only
  })
})

export type GetTabsMessage = z.infer<typeof GetTabsMessageSchema>

/**
 * Get tab history message schema
 */
export const GetTabHistoryMessageSchema = MessageSchema.extend({
  type: z.literal(MessageType.GET_TAB_HISTORY),
  payload: z.object({
    tabId: z.number(),  // Tab ID to get history for
    limit: z.number().optional().default(5)  // Number of history entries to return
  })
})

export type GetTabHistoryMessage = z.infer<typeof GetTabHistoryMessageSchema>

/**
 * Intent prediction updated message schema
 */
export const IntentPredictionUpdatedMessageSchema = MessageSchema.extend({
  type: z.literal(MessageType.INTENT_PREDICTION_UPDATED),
  payload: z.object({
    tabId: z.number(),  // Tab ID the predictions are for
    url: z.string(),  // URL of the page
    intents: z.array(z.string()),  // Predicted intents
    confidence: z.number().optional(),  // Confidence score
    timestamp: z.number(),  // When prediction was made
    error: z.string().optional()  // Error message if prediction failed
  })
})

export type IntentPredictionUpdatedMessage = z.infer<typeof IntentPredictionUpdatedMessageSchema>

/**
 * Intent bubbles show message schema
 */
export const IntentBubblesShowMessageSchema = MessageSchema.extend({
  type: z.literal(MessageType.INTENT_BUBBLES_SHOW),
  payload: z.object({
    intents: z.array(z.string()),
    confidence: z.number().optional()
  })
})

export type IntentBubblesShowMessage = z.infer<typeof IntentBubblesShowMessageSchema>

/**
 * Intent bubble clicked message schema
 */
export const IntentBubbleClickedMessageSchema = MessageSchema.extend({
  type: z.literal(MessageType.INTENT_BUBBLE_CLICKED),
  payload: z.object({
    intent: z.string()
  })
})

export type IntentBubbleClickedMessage = z.infer<typeof IntentBubbleClickedMessageSchema>

/**
<<<<<<< HEAD
 * System message schema
 */
export const SystemMessageSchema = MessageSchema.extend({
  type: z.literal(MessageType.SYSTEM),
  payload: z.object({
    content: z.string(),  // System message content
    level: z.enum(['info', 'warning', 'error', 'success']).optional().default('info'),  // Message level
    source: z.string().optional(),  // Source of the system message
    timestamp: z.string().optional()  // Optional timestamp
  })
})

export type SystemMessage = z.infer<typeof SystemMessageSchema>
=======
 * Glow start message schema
 */
export const GlowStartMessageSchema = MessageSchema.extend({
  type: z.literal(MessageType.GLOW_START),
  payload: z.object({
    tabId: z.number()  // Tab ID to start glow on
  })
})

export type GlowStartMessage = z.infer<typeof GlowStartMessageSchema>

/**
 * Glow stop message schema
 */
export const GlowStopMessageSchema = MessageSchema.extend({
  type: z.literal(MessageType.GLOW_STOP),
  payload: z.object({
    tabId: z.number()  // Tab ID to stop glow on
  })
})

export type GlowStopMessage = z.infer<typeof GlowStopMessageSchema>
>>>>>>> 6daadcb6

/**
 * Union of all message types
 */
export const ExtensionMessageSchema = z.discriminatedUnion('type', [
  NavigateMessageSchema,
  ClickMessageSchema,
  LogMessageSchema,
  ContentReadyMessageSchema,
  ExecuteWorkflowMessageSchema,
  WorkflowStatusMessageSchema,
  ConnectionStatusMessageSchema,
  ExecuteQueryMessageSchema,
  HeartbeatMessageSchema,
  HeartbeatAckMessageSchema,
  AgentStreamUpdateMessageSchema,
  CancelTaskMessageSchema,
  ClosePanelMessageSchema,
  ResetConversationMessageSchema,
  GetTabsMessageSchema,
  GetTabHistoryMessageSchema,
  IntentPredictionUpdatedMessageSchema,
  IntentBubblesShowMessageSchema,
  IntentBubbleClickedMessageSchema,
<<<<<<< HEAD
  SystemMessageSchema
=======
  GlowStartMessageSchema,
  GlowStopMessageSchema
>>>>>>> 6daadcb6
])

export type ExtensionMessage = z.infer<typeof ExtensionMessageSchema><|MERGE_RESOLUTION|>--- conflicted
+++ resolved
@@ -24,12 +24,8 @@
   INTENT_PREDICTION_UPDATED = 'INTENT_PREDICTION_UPDATED',
   INTENT_BUBBLES_SHOW = 'INTENT_BUBBLES_SHOW',
   INTENT_BUBBLE_CLICKED = 'INTENT_BUBBLE_CLICKED',
-<<<<<<< HEAD
-  SYSTEM = 'SYSTEM'
-=======
   GLOW_START = 'GLOW_START',
   GLOW_STOP = 'GLOW_STOP'
->>>>>>> 6daadcb6
 }
 
 // Create a zod enum for MessageType
@@ -312,21 +308,6 @@
 export type IntentBubbleClickedMessage = z.infer<typeof IntentBubbleClickedMessageSchema>
 
 /**
-<<<<<<< HEAD
- * System message schema
- */
-export const SystemMessageSchema = MessageSchema.extend({
-  type: z.literal(MessageType.SYSTEM),
-  payload: z.object({
-    content: z.string(),  // System message content
-    level: z.enum(['info', 'warning', 'error', 'success']).optional().default('info'),  // Message level
-    source: z.string().optional(),  // Source of the system message
-    timestamp: z.string().optional()  // Optional timestamp
-  })
-})
-
-export type SystemMessage = z.infer<typeof SystemMessageSchema>
-=======
  * Glow start message schema
  */
 export const GlowStartMessageSchema = MessageSchema.extend({
@@ -349,7 +330,6 @@
 })
 
 export type GlowStopMessage = z.infer<typeof GlowStopMessageSchema>
->>>>>>> 6daadcb6
 
 /**
  * Union of all message types
@@ -374,12 +354,8 @@
   IntentPredictionUpdatedMessageSchema,
   IntentBubblesShowMessageSchema,
   IntentBubbleClickedMessageSchema,
-<<<<<<< HEAD
-  SystemMessageSchema
-=======
   GlowStartMessageSchema,
   GlowStopMessageSchema
->>>>>>> 6daadcb6
 ])
 
 export type ExtensionMessage = z.infer<typeof ExtensionMessageSchema>