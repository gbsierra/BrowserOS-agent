import { DynamicStructuredTool } from '@langchain/core/tools'
import { z } from 'zod'
import { ExecutionContext } from '@/lib/runtime/ExecutionContext'
import { toolSuccess, toolError } from '@/lib/tools/Tool.interface'

// Input schema for TODO operations
const TodoInputSchema = z.object({
<<<<<<< HEAD
  action: z.enum(['list', 'add_multiple', 'complete', 'skip', 'go_back', 'replace_all']),  // Action to perform
=======
  action: z.enum(['list', 'add_multiple', 'complete', 'skip', 'go_back', 'replace_all', 'get_next']),  // Action to perform
>>>>>>> 6daadcb6
  todos: z.array(z.object({ content: z.string() })).optional(),  // For add/replace actions
  ids: z.array(z.number().int()).optional()  // For complete/skip/go_back actions
})

type TodoInput = z.infer<typeof TodoInputSchema>

/**
 * Factory function to create TodoManagerTool
 */
export function createTodoManagerTool(executionContext: ExecutionContext): DynamicStructuredTool {
  return new DynamicStructuredTool({
<<<<<<< HEAD
    name: 'todo_manager',
    description: 'Manage TODO list for complex tasks. Actions: list (returns current TODOs as XML), add_multiple (add new TODOs), complete (mark a single TODO as done - pass array with single ID), skip (skip a single TODO by removing it - pass array with single ID), go_back (mark a TODO and all subsequent ones as not done - pass array with single ID), replace_all (clear and add new TODOs).',
=======
    name: 'todo_manager_tool',
    description: 'Manage TODO list for complex tasks. Actions: list (returns current TODOs as XML), get_next (get next TODO to work on), add_multiple (add new TODOs), complete (mark a single TODO as done - pass array with single ID), skip (skip a single TODO by removing it - pass array with single ID), go_back (mark a TODO and all subsequent ones as not done - pass array with single ID), replace_all (clear and add new TODOs).',
>>>>>>> 6daadcb6
    schema: TodoInputSchema,
    func: async (args: TodoInput): Promise<string> => {
      const todoStore = executionContext.todoStore
      
      try {
        let resultMessage = 'Success'
        
        switch (args.action) {
          case 'list':
            // Return XML representation of current TODOs
            return JSON.stringify({
              ok: true,
              output: todoStore.getXml()
            })
          
          case 'add_multiple':
            if (!args.todos || args.todos.length === 0) {
              throw new Error('todos array is required for add_multiple action')
            }
            todoStore.addMultiple(args.todos.map(t => t.content))
            resultMessage = `Added ${args.todos.length} TODOs`
            break
          
          case 'complete':
            // Validate single ID only
            if (!args.ids || args.ids.length !== 1) {
              throw new Error('complete action requires exactly one ID in the ids array')
            }
            const completeId = args.ids[0]
            todoStore.complete(completeId)
            resultMessage = `Completed TODO: ${completeId}`
            break
          
          case 'skip':
            // Validate single ID only
            if (!args.ids || args.ids.length !== 1) {
              throw new Error('skip action requires exactly one ID in the ids array')
            }
            const skipId = args.ids[0]
            todoStore.skip(skipId)
            resultMessage = `Skipped TODO: ${skipId}`
            break
          
          case 'go_back':
            // Validate single ID only
            if (!args.ids || args.ids.length !== 1) {
              throw new Error('go_back action requires exactly one ID in the ids array')
            }
            const goBackId = args.ids[0]
            todoStore.goBack(goBackId)
            resultMessage = `Went back to TODO: ${goBackId} and marked it and all subsequent TODOs as not done`
            break
          
          case 'replace_all':
            if (!args.todos) {
              throw new Error('todos array is required for replace_all action')
            }
            todoStore.replaceAll(args.todos.map(t => t.content))
            resultMessage = `Replaced all TODOs with ${args.todos.length} new items`
            break
          
          case 'get_next':
            const nextTodo = todoStore.getNextTodo()
            if (!nextTodo) {
              return JSON.stringify({
                ok: true,
                output: null,
                message: 'No more TODOs to execute'
              })
            }
            return JSON.stringify({
              ok: true,
              output: {
                id: nextTodo.id,
                content: nextTodo.content,
                status: nextTodo.status
              }
            })
        }
        
        return JSON.stringify({
          ok: true,
          output: resultMessage
        })
      } catch (error) {
        const errorMessage = error instanceof Error ? error.message : String(error)
        return JSON.stringify(toolError(errorMessage))
      }
    }
  })
}<|MERGE_RESOLUTION|>--- conflicted
+++ resolved
@@ -5,11 +5,7 @@
 
 // Input schema for TODO operations
 const TodoInputSchema = z.object({
-<<<<<<< HEAD
-  action: z.enum(['list', 'add_multiple', 'complete', 'skip', 'go_back', 'replace_all']),  // Action to perform
-=======
   action: z.enum(['list', 'add_multiple', 'complete', 'skip', 'go_back', 'replace_all', 'get_next']),  // Action to perform
->>>>>>> 6daadcb6
   todos: z.array(z.object({ content: z.string() })).optional(),  // For add/replace actions
   ids: z.array(z.number().int()).optional()  // For complete/skip/go_back actions
 })
@@ -21,13 +17,8 @@
  */
 export function createTodoManagerTool(executionContext: ExecutionContext): DynamicStructuredTool {
   return new DynamicStructuredTool({
-<<<<<<< HEAD
-    name: 'todo_manager',
-    description: 'Manage TODO list for complex tasks. Actions: list (returns current TODOs as XML), add_multiple (add new TODOs), complete (mark a single TODO as done - pass array with single ID), skip (skip a single TODO by removing it - pass array with single ID), go_back (mark a TODO and all subsequent ones as not done - pass array with single ID), replace_all (clear and add new TODOs).',
-=======
     name: 'todo_manager_tool',
     description: 'Manage TODO list for complex tasks. Actions: list (returns current TODOs as XML), get_next (get next TODO to work on), add_multiple (add new TODOs), complete (mark a single TODO as done - pass array with single ID), skip (skip a single TODO by removing it - pass array with single ID), go_back (mark a TODO and all subsequent ones as not done - pass array with single ID), replace_all (clear and add new TODOs).',
->>>>>>> 6daadcb6
     schema: TodoInputSchema,
     func: async (args: TodoInput): Promise<string> => {
       const todoStore = executionContext.todoStore
