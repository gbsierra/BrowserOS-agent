--- conflicted
+++ resolved
@@ -52,13 +52,6 @@
 
 <example>
 Task: "Find the current temperature in Tokyo"
-<<<<<<< HEAD
-Message: "## Task Summary:\n\n**Current temperature in Tokyo: 22°C (72°F)**\n\nWeather: Partly cloudy with light winds"
-
-## Failure Example:
-Task: "Book a flight to Paris"  
-Message: "## Task Failed\n\nUnable to complete the booking process. The payment page failed to load after multiple attempts.\n\n**Suggestion:** Try again with a different browser or contact the airline directly."`;
-=======
 Success: true
 Message: "## ✓ Task Completed\n\n**Current temperature in Tokyo: 22°C (72°F)**\n\nWeather: Partly cloudy with light winds"
 </example>
@@ -80,7 +73,6 @@
 Success: true
 Message: "## 🔍 Top AI News Today\n\n**Key Stories:**\n• **OpenAI Announces GPT-5** - Major upgrade with enhanced reasoning\n• **Google's Gemini Update** - New multimodal capabilities released\n• **AI Regulation Bill** - EU passes comprehensive AI safety framework\n\nSource: [TechCrunch](https://techcrunch.com/...)"
 </example>`;
->>>>>>> 6daadcb6
 }
 
 export function generateResultTaskPrompt(
